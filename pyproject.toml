--- conflicted
+++ resolved
@@ -42,19 +42,11 @@
 dynamic = ["version", "description"]
 
 dependencies = [
-<<<<<<< HEAD
-    "DataSpaces-Auth~=0.2.1",  # From SINTEF's GitLab (SemanticMatter group)
-    "fastapi >=0.114.1,<1",
-    "httpx ~=0.27.0",
-    "pydantic-settings ~=2.1",
-    "pymongo ~=4.6",
-=======
     "DataSpaces-Auth ~=0.3.0",  # From SINTEF's GitLab (SemanticMatter group)
     "fastapi >=0.115.0,<1",
     "httpx ~=0.27.2",
     "pydantic-settings ~=2.5",
     "pymongo ~=4.10",
->>>>>>> ab6961e7
     "python-dotenv ~=1.0",
     "pyyaml ~=6.0",
     "soft7 ~=0.2.1",
@@ -63,17 +55,11 @@
 
 [project.optional-dependencies]
 testing = [
-<<<<<<< HEAD
-    "dlite-python ~=0.5.22; python_version<'3.13'",  # DLite is not yet compatible with Python 3.13
-    "pytest ~=8.0",
-    "pytest-cov ~=5.0",
-    "pytest-httpx ~=0.32.0",
-=======
+    # "dlite-python ~=0.5.22; python_version<'3.13'",  # DLite is not yet compatible with Python 3.13
     "dlite-python ~=0.5.22",
     "pytest ~=8.3",
     "pytest-cov ~=6.0",
     "pytest-httpx ~=0.33.0",
->>>>>>> ab6961e7
 ]
 server = [
     "gunicorn ~=23.0",
