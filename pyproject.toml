[build-system]
requires = ["flit_core >=3.4,<4"]
build-backend = "flit_core.buildapi"

[tool.flit.module]
name = "entities_service"

[project]
name = "ds-entities-service"
authors = [
    {name = "Casper Welzel Andersen", email = "casper.w.andersen@sintef.no"},
]
readme = "README.md"
license = {file = "LICENSE"}
classifiers = [
    "Development Status :: 2 - Pre-Alpha",
    "License :: OSI Approved :: MIT License",
    "Programming Language :: Python :: 3",
    "Programming Language :: Python :: 3.10",
    "Programming Language :: Python :: 3.11",
    "Programming Language :: Python :: 3.12",
    "Natural Language :: English",
    "Operating System :: OS Independent",
]
requires-python = "~=3.10"
dynamic = ["version", "description"]

dependencies = [
    "fastapi ~=0.110.0",
    "httpx ~=0.27.0",
    "pydantic-settings ~=2.1",
    "pymongo ~=4.6",
    "python-dotenv ~=1.0",
    "uvicorn >=0.24.0,<1",
]

[project.optional-dependencies]
testing = [
    "cryptography ~=42.0",
    "dlite-python ~=0.5.1; python_version < '3.12'",
    "pytest ~=8.0",
    "pytest-cov ~=4.1",
    "pytest-httpx ~=0.30.0",
    "pyyaml ~=6.0",
]
server = [
    "gunicorn ~=21.2",
]
dev = [
    "pre-commit ~=3.6",
    "ds-entities-service[testing]",
]

[project.urls]
Home = "https://github.com/M-ERA-NET-MEDIATE/ds-entities-service"
Documentation = "https://M-ERA-NET-MEDIATE.github.io/ds-entities-service"
Source = "https://github.com/M-ERA-NET-MEDIATE/ds-entities-service"
"Issue Tracker" = "https://github.com/M-ERA-NET-MEDIATE/ds-entities-service/issues"
Changelog = "https://M-ERA-NET-MEDIATE.github.io/ds-entities-service/latest/CHANGELOG"

[tool.mypy]
python_version = "3.10"
ignore_missing_imports = true
scripts_are_modules = true
warn_unused_configs = true
hide_error_codes = false
allow_redefinition = true
check_untyped_defs = true
plugins = ["pydantic.mypy"]

[tool.ruff.lint]
extend-select = [
  "E",  # pycodestyle
  "F",  # pyflakes
  "B",  # flake8-bugbear
  "BLE",  # flake8-blind-except
  "I",  # isort
  "ARG",  # flake8-unused-arguments
  "C4",  # flake8-comprehensions
  "ICN",  # flake8-import-conventions
  "G",  # flake8-logging-format
  "PGH",  # pygrep-hooks
  "PIE",  # flake8-pie
  "PL",  # pylint
  "PT",  # flake8-pytest-style
  "PTH",  # flake8-use-pathlib
  "RET",  # flake8-return
  "RUF",  # Ruff-specific
  "SIM",  # flake8-simplify
  "T20",  # flake8-print
  "YTT",  # flake8-2020
  "EXE",  # flake8-executable
  "PYI",  # flake8-pyi
]
ignore = [
  "PLR",  # Design related pylint codes
  "B008",  # Performing function calls in argument defaults - done all the time in the CLI.
]
isort.required-imports = ["from __future__ import annotations"]

[tool.ruff.lint.per-file-ignores]
"tests/**" = [
    "BLE",  # flake8-blind-except
    "T20",  # flake8-print
]
".github/**" = [
    "BLE",  # flake8-blind-except
    "T20",  # flake8-print
]

[tool.pytest.ini_options]
minversion = "7.4"
addopts = "-rs --cov=entities_service --cov-config=pyproject.toml --cov-report=term-missing:skip-covered --no-cov-on-fail"
filterwarnings = [
    # Treat all warnings as errors
    "error",
<<<<<<< HEAD
=======

    # mongomock uses pkg_resources
    "ignore:.*pkg_resources is deprecated as an API.*:DeprecationWarning",

    # Passing app directly to httpx client is deprecated - TestClient still does this
    "ignore:.*The 'app' shortcut is now deprecated.*:DeprecationWarning",
>>>>>>> 89879156
]

[tool.coverage.run]
sigterm = true
relative_files = true
source = ["entities_service"]<|MERGE_RESOLUTION|>--- conflicted
+++ resolved
@@ -114,15 +114,9 @@
 filterwarnings = [
     # Treat all warnings as errors
     "error",
-<<<<<<< HEAD
-=======
-
-    # mongomock uses pkg_resources
-    "ignore:.*pkg_resources is deprecated as an API.*:DeprecationWarning",
 
     # Passing app directly to httpx client is deprecated - TestClient still does this
     "ignore:.*The 'app' shortcut is now deprecated.*:DeprecationWarning",
->>>>>>> 89879156
 ]
 
 [tool.coverage.run]
